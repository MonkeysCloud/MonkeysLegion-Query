<?php

declare(strict_types=1);

namespace MonkeysLegion\Query;

use MonkeysLegion\Database\Contracts\ConnectionInterface;
use MonkeysLegion\Entity\Hydrator;
use PDO;

/**
 * QueryBuilder — a fluent SQL builder supporting SELECT/INSERT/UPDATE/DELETE
 * with joins, conditions, grouping, ordering, pagination, and transactions.
 */
final class QueryBuilder
{
    /** @var array<string,mixed> */
    private array $parts = [
        'select'   => '*',
        'distinct' => false,
        'from'     => '',
        'joins'    => [],
        'where'    => [],
        'groupBy'  => [],
        'having'   => [],
        'orderBy'  => [],
        'limit'    => null,
        'offset'   => null,
        'custom'   => null,
        'unions'   => [],
    ];

    /** @var array<string,mixed> */
    private array $params = [];

    /** @var int */
    private int $counter = 0;

    /** @var bool */
    private bool $inTransaction = false;

    private bool $preflightDone = false;

    /**
     * Constructor.
     *
     * @param ConnectionInterface $conn Database connection instance.
     */
    public function __construct(private ConnectionInterface $conn) {}

    /**
     * Sets the SELECT columns.
     */
    public function select(string|array $columns = ['*']): self
    {
        $this->parts['select'] = is_array($columns)
            ? implode(', ', $columns)
            : $columns;
        return $this;
    }

    /**
     * Adds columns to existing SELECT.
     */
    public function addSelect(string|array $columns): self
    {
        $existing = $this->parts['select'] === '*' ? [] : explode(', ', $this->parts['select']);
        $new = is_array($columns) ? $columns : [$columns];
        $this->parts['select'] = implode(', ', array_merge($existing, $new));
        return $this;
    }

    /**
     * Adds DISTINCT to the SELECT statement.
     */
    public function distinct(): self
    {
        $this->parts['distinct'] = true;
        return $this;
    }

    /**
     * Sets the FROM clause.
     */
    public function from(string $table, ?string $alias = null): self
    {
        $this->parts['from'] = $alias ? "$table AS $alias" : $table;
        return $this;
    }

    public function join(
        string $table,
        string $alias,
        string $first,
        string $operator,
        string $second,
        string $type = 'INNER'
    ): self {
        $clause = strtoupper($type) . " JOIN $table AS $alias ON $first $operator $second";
        $this->parts['joins'][] = $clause;
        return $this;
    }

    /**
     * Adds an INNER JOIN clause.
     */
    public function innerJoin(string $table, string $alias, string $first, string $operator, string $second): self
    {
        return $this->join($table, $alias, $first, $operator, $second, 'INNER');
    }

    /**
     * Adds a LEFT JOIN clause.
     */
    public function leftJoin(string $table, string $alias, string $first, string $operator, string $second): self
    {
        return $this->join($table, $alias, $first, $operator, $second, 'LEFT');
    }

    /**
     * Adds a RIGHT JOIN clause.
     */
    public function rightJoin(string $table, string $alias, string $first, string $operator, string $second): self
    {
        return $this->join($table, $alias, $first, $operator, $second, 'RIGHT');
    }

    /**
     * Adds a WHERE condition.
     */
    public function where(string $column, string $operator, mixed $value): self
    {
        $placeholder = $this->addParam($value);
        $this->parts['where'][] = [
            'type' => empty($this->parts['where']) ? '' : 'AND',
            'expr' => "$column $operator $placeholder",
        ];
        return $this;
    }

    /**
     * Adds an AND condition to the WHERE clause.
     */
    public function andWhere(string $column, string $operator, mixed $value): self
    {
        $placeholder = $this->addParam($value);
        $this->parts['where'][] = ['type' => 'AND', 'expr' => "$column $operator $placeholder"];
        return $this;
    }

    /**
     * Adds an OR condition to the WHERE clause.
     */
    public function orWhere(string $column, string $operator, mixed $value): self
    {
        $placeholder = $this->addParam($value);
        $this->parts['where'][] = ['type' => 'OR', 'expr' => "$column $operator $placeholder"];
        return $this;
    }

    /**
     * Adds a raw WHERE condition.
     */
    public function whereRaw(string $sql, array $params = []): self
    {
        foreach ($params as $value) {
            $placeholder = $this->addParam($value);
            $sql = preg_replace('/\?/', $placeholder, $sql, 1);
        }
        $this->parts['where'][] = [
            'type' => empty($this->parts['where']) ? '' : 'AND',
            'expr' => $sql,
        ];
        return $this;
    }

    /**
     * Adds a WHERE IN condition.
     */
    public function whereIn(string $column, array $values): self
    {
        if (empty($values)) {
            $this->parts['where'][] = ['type' => empty($this->parts['where']) ? '' : 'AND', 'expr' => '1=0'];
            return $this;
        }

        $placeholders = array_map(fn($v) => $this->addParam($v), $values);
        $this->parts['where'][] = [
            'type' => empty($this->parts['where']) ? '' : 'AND',
            'expr' => "$column IN (" . implode(', ', $placeholders) . ")",
        ];
        return $this;
    }

    /**
     * Adds a WHERE NOT IN condition.
     */
    public function whereNotIn(string $column, array $values): self
    {
        if (empty($values)) {
            return $this;
        }

        $placeholders = array_map(fn($v) => $this->addParam($v), $values);
        $this->parts['where'][] = [
            'type' => empty($this->parts['where']) ? '' : 'AND',
            'expr' => "$column NOT IN (" . implode(', ', $placeholders) . ")",
        ];
        return $this;
    }

    /**
     * Adds a WHERE BETWEEN condition.
     */
    public function whereBetween(string $column, mixed $min, mixed $max): self
    {
        $minPlaceholder = $this->addParam($min);
        $maxPlaceholder = $this->addParam($max);
        $this->parts['where'][] = [
            'type' => empty($this->parts['where']) ? '' : 'AND',
            'expr' => "$column BETWEEN $minPlaceholder AND $maxPlaceholder",
        ];
        return $this;
    }

    /**
     * Adds a WHERE IS NULL condition with proper handling.
     */
    public function whereNull(string $column): self
    {
        $this->parts['where'][] = [
            'type' => empty($this->parts['where']) ? '' : 'AND',
            'expr' => "$column IS NULL",
        ];
        return $this;
    }

    /**
     * Adds a WHERE IS NOT NULL condition with proper handling.
     */
    public function whereNotNull(string $column): self
    {
        $this->parts['where'][] = [
            'type' => empty($this->parts['where']) ? '' : 'AND',
            'expr' => "$column IS NOT NULL",
        ];
        return $this;
    }

    /**
     * Adds an OR WHERE IS NULL condition.
     */
    public function orWhereNull(string $column): self
    {
        $this->parts['where'][] = [
            'type' => 'OR',
            'expr' => "$column IS NULL",
        ];
        return $this;
    }

    /**
     * Adds an OR WHERE IS NOT NULL condition.
     */
    public function orWhereNotNull(string $column): self
    {
        $this->parts['where'][] = [
            'type' => 'OR',
            'expr' => "$column IS NOT NULL",
        ];
        return $this;
    }

    /**
     * Adds a WHERE EXISTS condition.
     */
    public function whereExists(string $subquery, array $params = []): self
    {
        foreach ($params as $value) {
            $placeholder = $this->addParam($value);
            $subquery = preg_replace('/\?/', $placeholder, $subquery, 1);
        }
        $this->parts['where'][] = [
            'type' => empty($this->parts['where']) ? '' : 'AND',
            'expr' => "EXISTS ($subquery)",
        ];
        return $this;
    }

    /**
     * Adds a WHERE NOT EXISTS condition.
     */
    public function whereNotExists(string $subquery, array $params = []): self
    {
        foreach ($params as $value) {
            $placeholder = $this->addParam($value);
            $subquery = preg_replace('/\?/', $placeholder, $subquery, 1);
        }
        $this->parts['where'][] = [
            'type' => empty($this->parts['where']) ? '' : 'AND',
            'expr' => "NOT EXISTS ($subquery)",
        ];
        return $this;
    }

    /**
     * Adds a WHERE LIKE condition.
     */
    public function whereLike(string $column, string $pattern): self
    {
        $placeholder = $this->addParam($pattern);
        $this->parts['where'][] = [
            'type' => empty($this->parts['where']) ? '' : 'AND',
            'expr' => "$column LIKE $placeholder",
        ];
        return $this;
    }

    /**
     * Adds an OR WHERE LIKE condition.
     */
    public function orWhereLike(string $column, string $pattern): self
    {
        $placeholder = $this->addParam($pattern);
        $this->parts['where'][] = [
            'type' => 'OR',
            'expr' => "$column LIKE $placeholder",
        ];
        return $this;
    }

    /**
     * Groups WHERE conditions with parentheses.
     */
    public function whereGroup(callable $callback): self
    {
        $subBuilder = new self($this->conn);
        $callback($subBuilder);

        if (!empty($subBuilder->parts['where'])) {
            $clauses = [];
            foreach ($subBuilder->parts['where'] as $i => $w) {
                $prefix = $i && $w['type'] ? ' ' . $w['type'] . ' ' : '';
                $clauses[] = $prefix . $w['expr'];
            }

            $this->parts['where'][] = [
                'type' => empty($this->parts['where']) ? '' : 'AND',
                'expr' => '(' . implode('', $clauses) . ')',
            ];

            // Merge params from subbuilder
            foreach ($subBuilder->params as $key => $value) {
                // Avoid key collision by checking if key exists
                if (isset($this->params[$key])) {
                    // Generate a new unique key
                    $newKey = $key . '_g' . $this->counter++;
                    // Update the expression to use the new key
                    $this->parts['where'][count($this->parts['where']) - 1]['expr'] =
                        str_replace($key, $newKey, $this->parts['where'][count($this->parts['where']) - 1]['expr']);
                    $this->params[$newKey] = $value;
                } else {
                    $this->params[$key] = $value;
                }
            }

            // Update counter to avoid future collisions
            if ($subBuilder->counter > $this->counter) {
                $this->counter = $subBuilder->counter;
            }
        }

        return $this;
    }

    /**
     * Groups WHERE conditions with OR (for OR groups).
     */
    public function orWhereGroup(callable $callback): self
    {
        $subBuilder = new self($this->conn);
        $callback($subBuilder);

        if (!empty($subBuilder->parts['where'])) {
            $clauses = [];
            foreach ($subBuilder->parts['where'] as $i => $w) {
                $prefix = $i && $w['type'] ? ' ' . $w['type'] . ' ' : '';
                $clauses[] = $prefix . $w['expr'];
            }

            $this->parts['where'][] = [
                'type' => empty($this->parts['where']) ? '' : 'OR',
                'expr' => '(' . implode('', $clauses) . ')',
            ];

            // Merge params from subbuilder
            foreach ($subBuilder->params as $key => $value) {
                if (isset($this->params[$key])) {
                    $newKey = $key . '_g' . $this->counter++;
                    $this->parts['where'][count($this->parts['where']) - 1]['expr'] =
                        str_replace($key, $newKey, $this->parts['where'][count($this->parts['where']) - 1]['expr']);
                    $this->params[$newKey] = $value;
                } else {
                    $this->params[$key] = $value;
                }
            }

            if ($subBuilder->counter > $this->counter) {
                $this->counter = $subBuilder->counter;
            }
        }

        return $this;
    }

    /**
     * Adds a GROUP BY clause.
     */
    public function groupBy(string ...$columns): self
    {
        $this->parts['groupBy'] = array_unique([...$this->parts['groupBy'], ...$columns]);
        return $this;
    }

    /**
     * Adds a HAVING clause.
     */
    public function having(string $column, string $operator, mixed $value): self
    {
        $placeholder = $this->addParam($value);
        $this->parts['having'][] = "$column $operator $placeholder";
        return $this;
    }

    /**
     * Adds a raw HAVING clause.
     */
    public function havingRaw(string $sql, array $params = []): self
    {
        foreach ($params as $value) {
            $placeholder = $this->addParam($value);
            $sql = preg_replace('/\?/', $placeholder, $sql, 1);
        }
        $this->parts['having'][] = $sql;
        return $this;
    }

    /**
     * Adds an ORDER BY clause.
     */
    public function orderBy(string $column, string $direction = 'ASC'): self
    {
        $this->parts['orderBy'][] = "$column " . strtoupper($direction);
        return $this;
    }

    /**
     * Orders by raw SQL expression.
     */
    public function orderByRaw(string $sql): self
    {
        $this->parts['orderBy'][] = $sql;
        return $this;
    }

    /**
     * Sets the LIMIT for the query.
     */
    public function limit(int $limit): self
    {
        $this->parts['limit'] = max(0, $limit);
        return $this;
    }

    /**
     * Sets the OFFSET for the query.
     */
    public function offset(int $offset): self
    {
        $this->parts['offset'] = max(0, $offset);
        return $this;
    }

    /**
     * Sets pagination (convenience method).
     */
    public function paginate(int $page, int $perPage = 15): self
    {
        $page = max(1, $page);
        return $this->limit($perPage)->offset(($page - 1) * $perPage);
    }

    /**
     * Adds a UNION clause.
     */
    public function union(string $sql, array $params = [], bool $all = false): self
    {
        $this->parts['unions'][] = [
            'sql' => $sql,
            'params' => $params,
            'all' => $all,
        ];
        return $this;
    }

    /**
     * Sets a custom SQL statement.
     */
    public function custom(string $sql, array $params = []): self
    {
        $this->parts['custom'] = $sql;
        $this->params = $params;
        return $this;
    }

    /**
     * Inserts a new row into the specified table.
     */
    public function insert(string $table, array $data): int
    {
        if (empty($data)) {
            throw new \InvalidArgumentException("Cannot insert empty data");
        }

        $cols = implode(', ', array_keys($data));
        $phs = implode(', ', array_map(fn(string $k) => ":$k", array_keys($data)));
        $sql = "INSERT INTO $table ($cols) VALUES ($phs)";

        $stmt = $this->conn->pdo()->prepare($sql);
        $bound = array_combine(
            array_map(fn(string $k) => ":$k", array_keys($data)),
            $data
        );

        if (!$stmt->execute($bound)) {
            [$state, $code, $msg] = $stmt->errorInfo();
            throw new \RuntimeException("Insert failed: $state/$code – $msg");
        }

        $id = (int) $this->conn->pdo()->lastInsertId();
        $this->reset();
        return $id;
    }

    /**
     * Inserts multiple rows into the specified table.
     */
    public function insertBatch(string $table, array $rows): int
    {
        if (empty($rows)) {
            return 0;
        }

        $cols = array_keys(reset($rows));
        $colsStr = implode(', ', $cols);

        $values = [];
        $params = [];
        $counter = 0;

        foreach ($rows as $row) {
            $placeholders = [];
            foreach ($cols as $col) {
                $key = ":p{$counter}";
                $placeholders[] = $key;
                $params[$key] = $row[$col] ?? null;
                $counter++;
            }
            $values[] = '(' . implode(', ', $placeholders) . ')';
        }

        $sql = "INSERT INTO $table ($colsStr) VALUES " . implode(', ', $values);
        $stmt = $this->conn->pdo()->prepare($sql);

        if (!$stmt->execute($params)) {
            [$state, $code, $msg] = $stmt->errorInfo();
            throw new \RuntimeException("Batch insert failed: $state/$code – $msg");
        }

        $count = $stmt->rowCount();
        $this->reset();
        return $count;
    }

    /**
     * Updates rows in the specified table.
     */
    public function update(string $table, array $data): self
    {
        if (empty($data)) {
            throw new \InvalidArgumentException("Cannot update with empty data");
        }

        $sets = implode(', ', array_map(fn(string $k) => "$k = :set_$k", array_keys($data)));
        $this->parts['custom'] = "UPDATE $table SET $sets";

        // Prefix params to avoid collision with WHERE params
        foreach ($data as $key => $value) {
            $this->params[":set_$key"] = $value;
        }

        return $this;
    }

    /**
     * Deletes rows from the specified table.
     */
    public function delete(string $table): self
    {
        $this->parts['custom'] = "DELETE FROM $table";
        return $this;
    }

    /**
     * Executes the query and returns the number of affected rows.
     */
    public function execute(): int
    {
        $sql = $this->toSql();
        $stmt = $this->conn->pdo()->prepare($sql);

        if (!$stmt->execute($this->params)) {
            [$state, $code, $msg] = $stmt->errorInfo();
            throw new \RuntimeException("Query execution failed: $state/$code – $msg");
        }

        $count = $stmt->rowCount();
        $this->reset();
        return $count;
    }

    /**
     * @throws \Throwable
     */
    public function count(): int
    {
        $t0 = microtime(true);

        // Duplicate and resolve tables before SQL generation
        $countQb = $this->duplicate();

        try {
            $countQb->preflightResolveTables();
        } catch (\Throwable $e) {
            error_log('[qb.count] preflightResolveTables FAILED: ' . $e->getMessage());
            throw $e;
        }

        $hasGroupingOrDistinct = !empty($countQb->parts['groupBy']) || !empty($countQb->parts['distinct']);

        try {
            if ($hasGroupingOrDistinct) {
                // Build inner query without limit/offset/order
                $countQb->parts['limit']   = null;
                $countQb->parts['offset']  = null;
                $countQb->parts['orderBy'] = [];
                $innerSql    = $countQb->toSql();
                $innerParams = $countQb->params;
                $sql  = "SELECT COUNT(*) AS cnt FROM ($innerSql) AS count_subquery";
                $stmt = $this->conn->pdo()->prepare($sql);
                $ok = $stmt->execute($innerParams);

                if (!$ok) {
                    [$state, $code, $msg] = $stmt->errorInfo();
                    error_log("[qb.count] OUTER errorInfo: $state/$code – $msg");
                }

                $row = $stmt->fetch(PDO::FETCH_ASSOC);
                $cnt = (int)($row['cnt'] ?? 0);

                return $cnt;
            }

            // SIMPLE count
            $countQb->parts['select']  = 'COUNT(*) AS cnt';
            $countQb->parts['orderBy'] = [];
            $countQb->parts['limit']   = null;
            $countQb->parts['offset']  = null;

            $sql = $countQb->toSql();

            $stmt = $this->conn->pdo()->prepare($sql);
            $ok = $stmt->execute($countQb->params);

            if (!$ok) {
                [$state, $code, $msg] = $stmt->errorInfo();
                error_log("[qb.count] SIMPLE errorInfo: $state/$code – $msg");
            }

            $row = $stmt->fetch(PDO::FETCH_ASSOC);
            $cnt = (int)($row['cnt'] ?? 0);

            return $cnt;
        } catch (\PDOException $e) {
            error_log('[qb.count] PDOException: ' . $e->getMessage() . ' code=' . $e->getCode());
            throw $e;
        } catch (\Throwable $e) {
            error_log('[qb.count] Throwable: ' . $e->getMessage() . ' code=' . $e->getCode());
            throw $e;
        }
    }

    /* ===================== helpers (with logs) ===================== */

    // Deterministic mapping first. Extend at bootstrap via setTableMap().
    private array $tableMap = [
        // 'messages' => 'message',
    ];

    public function setTableMap(array $map): void
    {
        $this->tableMap = $map + $this->tableMap;
    }

    /**
     * Resolve FROM and JOIN tables before SQL generation.
     * Logs BEFORE/AFTER for from/fromTable and each join.
     */
    private function preflightResolveTables(): self
    {
        // ---------- FROM ----------
        if (!empty($this->parts['from']) && is_string($this->parts['from'])) {
            $raw = trim($this->parts['from']);

            // ref = (schema.table | table), alias optional (with or without AS)
            $reFrom = '/^\s*((?:`?\w+`?\.)?`?\w+`?)\s*(?:AS\s+|\s+)?(`?\w+`?)?\s*$/i';
            if (preg_match($reFrom, $raw, $m)) {
                $ref   = $m[1];                  // schema.table or table
                $alias = isset($m[2]) ? $m[2] : '';

                // Parse ref into schema + table
                [$schema, $table] = $this->parseQualifiedRef($ref);

                // Resolve plural/singular (uses your existing mapOrResolve)
                $resolved = $this->mapOrResolve($table);

                // Rebuild qualified FROM with original schema + alias
                $qualified = $this->quoteQualified($schema, $resolved) . ($alias ? ' ' . $alias : '');
                $this->parts['from'] = $qualified;
            }
        }

        // ---------- JOINs (string form like: 'LEFT JOIN ml_mail.domains d ON ...') ----------
        if (!empty($this->parts['joins']) && is_array($this->parts['joins'])) {
            foreach ($this->parts['joins'] as $i => $joinStr) {
                if (!is_string($joinStr)) {
                    continue;
                }

                $orig = $joinStr;

                // Capture: JOIN <ref> [AS] <alias> (until ON|USING)
                $reJoin = '/\bJOIN\s+((?:`?\w+`?\.)?`?\w+`?)' .          // 1: ref
                    '(?:\s+(?:AS\s+)?(`?\w+`?))?' .                 // 2: alias (optional)
                    '(\s+(?:ON|USING)\b)/i';                        // 3: " ON" or " USING"

                $joinStr = preg_replace_callback($reJoin, function ($mm) use ($i, $orig) {
                    $ref        = $mm[1];
                    $aliasChunk = isset($mm[2]) ? (' ' . $mm[2]) : '';
                    $afterKW    = $mm[3]; // includes leading space + ON/USING

                    [$schema, $table] = $this->parseQualifiedRef($ref);

                    $resolved   = $this->mapOrResolve($table);
                    $qualified  = $this->quoteQualified($schema, $resolved);
                    $replacement = 'JOIN ' . $qualified . $aliasChunk . $afterKW;

                    return $replacement;
                }, $joinStr, 1);

                if ($orig !== $joinStr) {
                    $this->parts['joins'][$i] = $joinStr;
                }
            }
        }

        return $this;
    }

    /** Parse "schema.table" or "table" (with/without backticks). */
    private function parseQualifiedRef(string $ref): array
    {
        $ref = trim($ref);
        // Matches: `schema`.`table`, schema.`table`, `schema`.table, schema.table, `table`, table
        if (preg_match('/^\s*(?:`?(\w+)`?\.)?`?(\w+)`?\s*$/', $ref, $m)) {
            $schema = $m[1] ?? null;
            $table  = $m[2];
            return [$schema, $table];
        }
        // Fallback: treat entire ref as table
        return [null, $ref];
    }

    /** Quote qualified name preserving schema when present. */
    private function quoteQualified(?string $schema, string $table): string
    {
        return $schema
            ? $this->quoteIdent($schema) . '.' . $this->quoteIdent($table)
            : $this->quoteIdent($table);
    }

    /** Map first; if not found, try singular/plural fallbacks using information_schema. */
    private function mapOrResolve(string $table, ?string $schema = null): string
    {
        if (isset($this->tableMap[$table])) {
            $mapped = $this->tableMap[$table];
            return $mapped;
        }

        // exact
        if ($this->tableExists($table, $schema)) {
            return $table;
        }

        // plural/singular toggles
        $candidates = str_ends_with($table, 's')
            ? [substr($table, 0, -1)]
            : [$table . 's'];

        foreach ($candidates as $cand) {
            if ($this->tableExists($cand, $schema)) {
                return $cand;
            }
        }

        return $table;
    }

    private function tableExists(string $table, ?string $schema = null): bool
    {
        try {
            $driver = $this->pdo()->getAttribute(PDO::ATTR_DRIVER_NAME);

            if ($driver === 'sqlite') {
                $sql = "SELECT name FROM sqlite_master WHERE type='table' AND name = :t";
                $stmt = $this->conn->pdo()->prepare($sql);
                $stmt->execute([':t' => $table]);
                return (bool) $stmt->fetchColumn();
            }

            // MySQL / MariaDB
            $sql = "SELECT 1
              FROM information_schema.tables
             WHERE table_name = :t
               AND table_schema = COALESCE(:s, DATABASE())
             LIMIT 1";
            $stmt = $this->conn->pdo()->prepare($sql);
            $stmt->execute([':t' => $table, ':s' => $schema]);
            return (bool) $stmt->fetchColumn();
        } catch (\Throwable $e) {
            error_log("[qb.exists] Throwable for '" . ($schema ? "$schema.$table" : $table) . "': " . $e->getMessage());
            return false;
        }
    }

    /**
     * Parse a possibly-qualified identifier like:
     *   ml_mail.domains, `ml_mail`.`domains`, `domains`, domains
     * Returns [schema|null, table]
     */
    private function parseQualified(string $ref): array
    {
        $ref = trim($ref);
        if (preg_match('~^\s*(?:`?([A-Za-z0-9_]+)`?\.)?`?([A-Za-z0-9_]+)`?\s*$~', $ref, $m)) {
            $schema = $m[1] ?? null;
            $table  = $m[2];
            return [$schema, $table];
        }
        return [null, $ref];
    }

    private function quoteIdent(string $ident): string
    {
        $q = '`' . str_replace('`', '``', $ident) . '`';
        return $q;
    }

    /**
     * Gets the sum of a column.
     */
    public function sum(string $column): float
    {
        return $this->aggregate('SUM', $column);
    }

    /**
     * Gets the average of a column.
     */
    public function avg(string $column): float
    {
        return $this->aggregate('AVG', $column);
    }

    /**
     * Gets the minimum value of a column.
     */
    public function min(string $column): mixed
    {
        return $this->aggregateRaw('MIN', $column);
    }

    /**
     * Gets the maximum value of a column.
     */
    public function max(string $column): mixed
    {
        return $this->aggregateRaw('MAX', $column);
    }

    /**
     * Performs an aggregate function.
     */
    private function aggregate(string $function, string $column): float
    {
        $originalSelect = $this->parts['select'];
        $originalOrderBy = $this->parts['orderBy'];
        $originalLimit = $this->parts['limit'];
        $originalOffset = $this->parts['offset'];

        $this->parts['select'] = "$function($column) as result";
        $this->parts['orderBy'] = [];  // Not needed for aggregates
        $this->parts['limit'] = null;   // Not needed for aggregates
        $this->parts['offset'] = null;  // Not needed for aggregates

        $sql = $this->toSql();
        $stmt = $this->conn->pdo()->prepare($sql);

        if (!$stmt->execute($this->params)) {
            [$state, $code, $msg] = $stmt->errorInfo();
            throw new \RuntimeException("Aggregate query failed: $state/$code – $msg");
        }

        $result = $stmt->fetch(PDO::FETCH_ASSOC);

        $this->parts['select'] = $originalSelect;
        $this->parts['orderBy'] = $originalOrderBy;
        $this->parts['limit'] = $originalLimit;
        $this->parts['offset'] = $originalOffset;

        return (float) ($result['result'] ?? 0);
    }

    /**
     * Performs an aggregate function returning raw value.
     */
    private function aggregateRaw(string $function, string $column): mixed
    {
        $originalSelect = $this->parts['select'];
        $originalOrderBy = $this->parts['orderBy'];
        $originalLimit = $this->parts['limit'];
        $originalOffset = $this->parts['offset'];

        $this->parts['select'] = "$function($column) as result";
        $this->parts['orderBy'] = [];  // Not needed for aggregates
        $this->parts['limit'] = null;   // Not needed for aggregates
        $this->parts['offset'] = null;  // Not needed for aggregates

        $sql = $this->toSql();
        $stmt = $this->conn->pdo()->prepare($sql);

        if (!$stmt->execute($this->params)) {
            [$state, $code, $msg] = $stmt->errorInfo();
            throw new \RuntimeException("Aggregate query failed: $state/$code – $msg");
        }

        $result = $stmt->fetch(PDO::FETCH_ASSOC);

        $this->parts['select'] = $originalSelect;
        $this->parts['orderBy'] = $originalOrderBy;
        $this->parts['limit'] = $originalLimit;
        $this->parts['offset'] = $originalOffset;

        return $result['result'] ?? null;
    }

    /**
     * Checks if any rows exist.
     */
    public function exists(): bool
    {
        $originalSelect = $this->parts['select'];
        $originalLimit = $this->parts['limit'];
        $originalOrderBy = $this->parts['orderBy'];
        $originalOffset = $this->parts['offset'];

        $this->parts['select'] = '1';
        $this->parts['limit'] = 1;
        $this->parts['orderBy'] = [];  // Not needed for existence check
        $this->parts['offset'] = null;  // Not needed for existence check

        $sql = $this->toSql();
        $stmt = $this->conn->pdo()->prepare($sql);

        if (!$stmt->execute($this->params)) {
            [$state, $code, $msg] = $stmt->errorInfo();
            throw new \RuntimeException("Exists query failed: $state/$code – $msg");
        }

        $result = $stmt->fetch(PDO::FETCH_ASSOC);

        $this->parts['select'] = $originalSelect;
        $this->parts['limit'] = $originalLimit;
        $this->parts['orderBy'] = $originalOrderBy;
        $this->parts['offset'] = $originalOffset;

        return $result !== false;
    }

    /**
     * Fetches all results as an array of objects.
     */
    public function fetchAll(string $class = 'stdClass'): array
    {
        $sql = $this->toSql();
        $stmt = $this->conn->pdo()->prepare($sql);

        if (!$stmt->execute($this->params)) {
            [$state, $code, $msg] = $stmt->errorInfo();
            throw new \RuntimeException("Query failed: $state/$code – $msg");
        }

        $rows = $stmt->fetchAll(PDO::FETCH_ASSOC);
        $this->reset();

        if ($class !== 'stdClass' && class_exists($class)) {
            return array_map(
                fn(array $r) => Hydrator::hydrate($class, $r),
                $rows
            );
        }

        return $rows;
    }

    /**
     * Fetches a single row as an object.
     */
    public function fetch(string $class = 'stdClass'): object|false
    {
        $sql = $this->toSql();
        $stmt = $this->conn->pdo()->prepare($sql);

        if (!$stmt->execute($this->params)) {
            [$state, $code, $msg] = $stmt->errorInfo();
            throw new \RuntimeException("Query failed: $state/$code – $msg");
        }

        $row = $stmt->fetch(PDO::FETCH_ASSOC);
        $this->reset();

        if (!$row) {
            return false;
        }

        if ($class !== 'stdClass' && class_exists($class)) {
            return Hydrator::hydrate($class, $row);
        }

        return (object) $row;
    }

    /**
     * Fetches a single row as an associative array.
     */
    public function fetchOne(string $sql, array $params = []): array|null
    {
        $stmt = $this->conn->pdo()->prepare($sql);

        if (!$stmt->execute($params)) {
            [$state, $code, $msg] = $stmt->errorInfo();
            throw new \RuntimeException("Query failed: $state/$code – $msg");
        }

        $row = $stmt->fetch(PDO::FETCH_ASSOC);
        $this->reset();
        return $row ?: null;
    }

    /**
     * Fetches a single column value.
     */
    public function value(string $column): mixed
    {
        $originalSelect = $this->parts['select'];
        $this->parts['select'] = $column;

        $sql = $this->toSql();
        $stmt = $this->conn->pdo()->prepare($sql);
        $stmt->execute($this->params);

        $result = $stmt->fetchColumn();
        $this->parts['select'] = $originalSelect;

        return $result;
    }

    /**
     * Fetches values from a single column as an array.
     */
    public function pluck(string $column, ?string $key = null): array
    {
        $originalSelect = $this->parts['select'];
        $this->parts['select'] = $key ? "$key, $column" : $column;

        $sql = $this->toSql();
        $stmt = $this->conn->pdo()->prepare($sql);
        $stmt->execute($this->params);

        $rows = $stmt->fetchAll(PDO::FETCH_ASSOC);
        $this->parts['select'] = $originalSelect;

        if ($key) {
            $result = [];
            foreach ($rows as $row) {
                $result[$row[$key]] = $row[$column];
            }
            return $result;
        }

        return array_column($rows, $column);
    }

    /**
     * Starts a database transaction.
     */
    public function beginTransaction(): self
    {
        if (!$this->inTransaction) {
            $this->conn->pdo()->beginTransaction();
            $this->inTransaction = true;
        }
        return $this;
    }

    /**
     * Commits the current transaction.
     */
    public function commit(): self
    {
        if ($this->inTransaction) {
            $this->conn->pdo()->commit();
            $this->inTransaction = false;
        }
        return $this;
    }

    /**
     * Rolls back the current transaction.
     */
    public function rollback(): self
    {
        if ($this->inTransaction) {
            $this->conn->pdo()->rollBack();
            $this->inTransaction = false;
        }
        return $this;
    }

    /**
     * Executes a callback within a transaction.
     */
    public function transaction(callable $callback): mixed
    {
        $this->beginTransaction();

        try {
            $result = $callback($this);
            $this->commit();
            return $result;
        } catch (\Exception $e) {
            $this->rollback();
            throw $e;
        }
    }

    /**
     * Returns the SQL query as a string.
     */
    public function toSql(): string
    {
        if ($this->parts['custom']) {
            $sql = $this->parts['custom'];

            if (preg_match('/^(UPDATE|DELETE)/i', $sql) && !empty($this->parts['where'])) {
                $clauses = [];
                foreach ($this->parts['where'] as $i => $w) {
                    $prefix = $i && $w['type'] ? ' ' . $w['type'] . ' ' : '';
                    $clauses[] = $prefix . $w['expr'];
                }
                $sql .= ' WHERE ' . implode('', $clauses);
            }

            return $sql;
        }

        // Ensure FROM/JOIN table names are resolved (once per instance)
        if (!$this->preflightDone) {
            $this->preflightResolveTables();
            $this->preflightDone = true;
        }

        $sql = 'SELECT ' .
            ($this->parts['distinct'] ? 'DISTINCT ' : '') .
            $this->parts['select'] .
            ' FROM ' . $this->parts['from'];

        if ($this->parts['joins']) {
            $sql .= ' ' . implode(' ', $this->parts['joins']);
        }

        if ($this->parts['where']) {
            $clauses = [];
            foreach ($this->parts['where'] as $i => $w) {
                $prefix = $i && $w['type'] ? ' ' . $w['type'] . ' ' : '';
                $clauses[] = $prefix . $w['expr'];
            }
            $sql .= ' WHERE ' . implode('', $clauses);
        }

        if ($this->parts['groupBy']) {
            $sql .= ' GROUP BY ' . implode(', ', $this->parts['groupBy']);
        }

        if ($this->parts['having']) {
            $sql .= ' HAVING ' . implode(' AND ', $this->parts['having']);
        }

        if ($this->parts['orderBy']) {
            $sql .= ' ORDER BY ' . implode(', ', $this->parts['orderBy']);
        }

        if ($this->parts['limit'] !== null) {
            $sql .= ' LIMIT ' . $this->parts['limit'];
        }

        if ($this->parts['offset'] !== null) {
            $sql .= ' OFFSET ' . $this->parts['offset'];
        }

        foreach ($this->parts['unions'] as $union) {
            $sql .= $union['all'] ? ' UNION ALL ' : ' UNION ';
            $sql .= $union['sql'];
            $this->params = array_merge($this->params, $union['params']);
        }

        return $sql;
    }

    /**
     * Adds a parameter to the query and returns its placeholder.
     */
    private function addParam(mixed $value): string
    {
        $key = ':p' . $this->counter++;
        $this->params[$key] = $value;
        return $key;
    }

    /**
     * Resets the query builder to its initial state.
     */
    public function reset(): self
    {
        $this->parts = [
            'select'   => '*',
            'distinct' => false,
            'from'     => '',
            'joins'    => [],
            'where'    => [],
            'groupBy'  => [],
            'having'   => [],
            'orderBy'  => [],
            'limit'    => null,
            'offset'   => null,
            'custom'   => null,
            'unions'   => [],
        ];
        $this->params = [];
        $this->counter = 0;
        return $this;
    }

    /**
     * Creates a deep duplicate of the query builder for reuse.
     */
    public function duplicate(): self
    {
        $clone = new self($this->conn);
        $clone->parts = $this->deepCopyArray($this->parts);
        $clone->params = $this->deepCopyArray($this->params);
        $clone->counter = $this->counter;
        return $clone;
    }

    /**
     * Deep copy an array.
     */
    private function deepCopyArray(array $array): array
    {
        $copy = [];
        foreach ($array as $key => $value) {
            if (is_array($value)) {
                $copy[$key] = $this->deepCopyArray($value);
            } elseif (is_object($value)) {
                $copy[$key] = clone $value;
            } else {
                $copy[$key] = $value;
            }
        }
        return $copy;
    }

    /**
     * Get the current bound parameters for debugging.
     */
    public function getParams(): array
    {
        return $this->params;
    }

    /**
     * Get the SQL with parameters replaced (for debugging).
     */
    public function toDebugSql(): string
    {
        $sql = $this->toSql();
        foreach ($this->params as $key => $value) {
            $quotedValue = is_numeric($value) ? $value : "'" . addslashes((string)$value) . "'";
            $sql = str_replace($key, $quotedValue, $sql);
        }
        return $sql;
    }

    /**
     * Expose the underlying PDO so low-level operations can be performed.
     */
    public function pdo(): \PDO
    {
        return $this->conn->pdo();
    }

    /**
     * Expose the Connection.
     */
    public function connection(): ConnectionInterface
    {
        return $this->conn;
    }

<<<<<<< HEAD
    /**
     * Groups WHERE conditions with AND (explicit AND group).
     */
    public function andWhereGroup(callable $callback): self
    {
        $subBuilder = new self($this->conn);
        $callback($subBuilder);

        if (!empty($subBuilder->parts['where'])) {
            $clauses = [];
            foreach ($subBuilder->parts['where'] as $i => $w) {
                $prefix = $i && $w['type'] ? ' ' . $w['type'] . ' ' : '';
                $clauses[] = $prefix . $w['expr'];
            }

            // Always AND the group, even if it's the first condition — matches method name semantics
            $this->parts['where'][] = [
                'type' => 'AND',
                'expr' => '(' . implode('', $clauses) . ')',
            ];

            // Merge params from subBuilder with collision-safe renaming
            foreach ($subBuilder->params as $key => $value) {
                if (isset($this->params[$key])) {
                    $newKey = $key . '_g' . $this->counter++;
                    // Update the just-added expr to use the new param key
                    $lastIdx = count($this->parts['where']) - 1;
                    $this->parts['where'][$lastIdx]['expr'] =
                        str_replace($key, $newKey, $this->parts['where'][$lastIdx]['expr']);
                    $this->params[$newKey] = $value;
                } else {
                    $this->params[$key] = $value;
                }
            }

            // Keep counter monotonic
            if ($subBuilder->counter > $this->counter) {
                $this->counter = $subBuilder->counter;
            }
        }

        return $this;
    }

=======
    public function exec(string $sql): int
    {
        return $this->pdo()->exec($sql);
    }
>>>>>>> d7d6d90a
}<|MERGE_RESOLUTION|>--- conflicted
+++ resolved
@@ -1347,7 +1347,6 @@
         return $this->conn;
     }
 
-<<<<<<< HEAD
     /**
      * Groups WHERE conditions with AND (explicit AND group).
      */
@@ -1392,10 +1391,8 @@
         return $this;
     }
 
-=======
     public function exec(string $sql): int
     {
         return $this->pdo()->exec($sql);
     }
->>>>>>> d7d6d90a
 }